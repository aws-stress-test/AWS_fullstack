import React, { useState, useEffect, useCallback, useRef } from "react";
import { useRouter } from "next/router";
import { Card } from "@goorm-dev/vapor-core";
import {
  Button,
  Input,
  Text,
  Alert,
  Label,
  FormGroup,
} from "@goorm-dev/vapor-components";
import { AlertCircle } from "lucide-react";
import authService from "../services/authService";
import { withAuth } from "../middleware/withAuth";
import ProfileImageUpload from "../components/ProfileImageUpload";
import {
  generateColorFromEmail,
  getContrastTextColor,
} from "../utils/colorUtils";

const Profile = () => {
  const [currentUser, setCurrentUser] = useState(null);
  const [formData, setFormData] = useState({
    name: "",
    currentPassword: "",
    newPassword: "",
    confirmPassword: "",
  });
  const [profileImage, setProfileImage] = useState("");
  const [message, setMessage] = useState({ type: "", text: "" });
  const [loading, setLoading] = useState(false);
  const router = useRouter();
  const avatarStyleRef = useRef(null);

  const getProfileImageUrl = useCallback((imagePath) => {
    if (!imagePath) return null;
    return imagePath.startsWith("http")
      ? imagePath
      : `${process.env.NEXT_PUBLIC_API_URL}${imagePath}`;
  }, []);

  useEffect(() => {
    const user = authService.getCurrentUser();
    if (!user) {
      router.push("/");
      return;
    }

    if (!avatarStyleRef.current && user.email) {
      const backgroundColor = generateColorFromEmail(user.email);
      const color = getContrastTextColor(backgroundColor);
      avatarStyleRef.current = { backgroundColor, color };
    }

    setCurrentUser(user);
    setFormData((prev) => ({ ...prev, name: user.name }));
    setProfileImage(user.profileImage || "");
  }, [router, getProfileImageUrl]);

  useEffect(() => {
    const handleProfileUpdate = () => {
      const user = authService.getCurrentUser();
      if (user) {
        setCurrentUser(user);
        setProfileImage(user.profileImage || "");
      }
    };

    window.addEventListener("userProfileUpdate", handleProfileUpdate);
    return () => {
      window.removeEventListener("userProfileUpdate", handleProfileUpdate);
    };
  }, []);

  const handleImageChange = useCallback(
    async (imageUrl) => {
      try {
        const fullImageUrl = getProfileImageUrl(imageUrl);
        setProfileImage(imageUrl);

        const user = authService.getCurrentUser();
        if (!user) throw new Error("사용자 정보를 찾을 수 없습니다.");

        const updatedUser = { ...user, profileImage: imageUrl };
        localStorage.setItem("user", JSON.stringify(updatedUser));
        setCurrentUser(updatedUser);

        setMessage({
          type: "success",
          text: "프로필 이미지가 업데이트되었습니다.",
        });
        setTimeout(() => setMessage({ type: "", text: "" }), 3000);

        window.dispatchEvent(new Event("userProfileUpdate"));
      } catch (error) {
        console.error("Image update error:", error);
        setMessage({
          type: "error",
          text: "프로필 이미지 업데이트에 실패했습니다.",
        });
        setTimeout(() => setMessage({ type: "", text: "" }), 3000);
      }
    },
    [getProfileImageUrl]
  );

  const handleSubmit = async (e) => {
    e.preventDefault();
<<<<<<< HEAD
    setError('');
    setSuccess('');
    console.log(formData);
=======
    setMessage({ type: "", text: "" });
>>>>>>> 1e36bb7a

    if (formData.newPassword !== formData.confirmPassword) {
      setMessage({ type: "error", text: "새 비밀번호가 일치하지 않습니다." });
      return;
    }

    setLoading(true);

    try {
      if (formData.currentPassword && formData.newPassword) {
        await authService.changePassword(
          formData.currentPassword,
          formData.newPassword
        );
      }

      if (formData.name !== currentUser.name) {
        const updatedUser = await authService.updateProfile({
          name: formData.name,
        });
        setCurrentUser(updatedUser);
      }

      setMessage({
        type: "success",
        text: "프로필이 성공적으로 업데이트되었습니다.",
      });
      setFormData((prev) => ({
        ...prev,
        currentPassword: "",
        newPassword: "",
        confirmPassword: "",
      }));
<<<<<<< HEAD
      // 전역 이벤트 발생
      window.dispatchEvent(new Event('userProfileUpdate'));

=======
      window.dispatchEvent(new Event("userProfileUpdate"));
>>>>>>> 1e36bb7a
    } catch (err) {
      console.error("Profile update error:", err);
      setMessage({
        type: "error",
        text:
          err.response?.data?.message ||
          err.message ||
          "프로필 업데이트 중 오류가 발생했습니다.",
      });
    } finally {
      setLoading(false);
    }
  };

  if (!currentUser) return null;

  return (
    <div className="profile-container">
      <Card className="profile-card">
        <Card.Header>
          <Text as="h5" typography="heading5">
            프로필 설정
          </Text>
        </Card.Header>

        <Card.Body className="auth-card-body">
          <div className="profile-header mb-4 text-center">
            <ProfileImageUpload
              currentImage={profileImage}
              onImageChange={handleImageChange}
            />
          </div>

          {message.text && (
            <Alert
              color={message.type === "error" ? "danger" : "success"}
              className="mt-4"
            >
              <AlertCircle className="w-4 h-4" />
              <span>{message.text}</span>
            </Alert>
          )}

          <form onSubmit={handleSubmit} className="profile-form">
            <FormGroup>
              <Label htmlFor="name">이메일</Label>
              <Input
                id="email"
                value={currentUser.email}
                disabled
                required
                className="mt-1"
              />
            </FormGroup>

            <FormGroup>
              <Label htmlFor="name">이름</Label>
              <Input
                id="name"
                value={formData.name}
                onChange={(e) =>
                  setFormData((prev) => ({ ...prev, name: e.target.value }))
                }
                placeholder="이름을 입력하세요"
                disabled={loading}
                required
                className="mt-1"
              />
            </FormGroup>

            <FormGroup>
              <Label htmlFor="currentPassword">현재 비밀번호</Label>
              <Input
                id="currentPassword"
                type="password"
                value={formData.currentPassword}
                onChange={(e) =>
                  setFormData((prev) => ({
                    ...prev,
                    currentPassword: e.target.value,
                  }))
                }
                placeholder="현재 비밀번호를 입력하세요"
                disabled={loading}
                className="mt-1"
              />
            </FormGroup>

            <FormGroup>
              <Label htmlFor="newPassword">새 비밀번호</Label>
              <Input
                id="newPassword"
                type="password"
                value={formData.newPassword}
                onChange={(e) =>
                  setFormData((prev) => ({
                    ...prev,
                    newPassword: e.target.value,
                  }))
                }
                placeholder="새 비밀번호를 입력하세요"
                disabled={loading}
                className="mt-1"
              />
            </FormGroup>

            <FormGroup>
              <Label htmlFor="confirmPassword">새 비밀번호 확인</Label>
              <Input
                id="confirmPassword"
                type="password"
                value={formData.confirmPassword}
                onChange={(e) =>
                  setFormData((prev) => ({
                    ...prev,
                    confirmPassword: e.target.value,
                  }))
                }
                placeholder="새 비밀번호를 다시 입력하세요"
                disabled={loading}
                className="mt-1"
              />
            </FormGroup>

            <div className="profile-actions mt-4 text-center">
              <Button
                type="submit"
                variant="primary"
                className="w-full"
                loading={loading}
              >
                {loading ? "저장 중..." : "저장"}
              </Button>
              &nbsp;&nbsp;
              <Button
                variant="text"
                className="w-full"
                onClick={() => router.back()}
                disabled={loading}
              >
                취소
              </Button>
            </div>
          </form>
        </Card.Body>
      </Card>
    </div>
  );
};

export default withAuth(Profile);<|MERGE_RESOLUTION|>--- conflicted
+++ resolved
@@ -106,13 +106,10 @@
 
   const handleSubmit = async (e) => {
     e.preventDefault();
-<<<<<<< HEAD
     setError('');
     setSuccess('');
     console.log(formData);
-=======
     setMessage({ type: "", text: "" });
->>>>>>> 1e36bb7a
 
     if (formData.newPassword !== formData.confirmPassword) {
       setMessage({ type: "error", text: "새 비밀번호가 일치하지 않습니다." });
@@ -146,13 +143,8 @@
         newPassword: "",
         confirmPassword: "",
       }));
-<<<<<<< HEAD
       // 전역 이벤트 발생
       window.dispatchEvent(new Event('userProfileUpdate'));
-
-=======
-      window.dispatchEvent(new Event("userProfileUpdate"));
->>>>>>> 1e36bb7a
     } catch (err) {
       console.error("Profile update error:", err);
       setMessage({
