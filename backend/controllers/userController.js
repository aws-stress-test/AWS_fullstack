--- conflicted
+++ resolved
@@ -222,32 +222,19 @@
 
     // 기존 프로필 이미지 삭제 (S3에서 삭제)
     if (user.profileImage) {
-<<<<<<< HEAD
       const oldImageKey = user.profileImage.split('/').slice(-1)[0];
       try {
         await s3Client.send(new DeleteObjectCommand({
           Bucket: 'bw-files',
           Key: oldImageKey
         }));
-=======
-      const oldImageKey = user.profileImage.split('/').slice(-1)[0]; // S3 키 추출
-      try {
-        await s3.deleteObject({
-          Bucket: 'bw-files',
-          Key: `uploads/${oldImageKey}`
-        }).promise();
->>>>>>> 7526b971
       } catch (error) {
         console.error('Failed to delete old profile image from S3:', error);
       }
     }
 
     // 새 이미지 URL 저장
-<<<<<<< HEAD
     user.profileImage = req.file.location; // S3 URL
-=======
-    user.profileImage = req.file.location; // S3 파일 URL
->>>>>>> 7526b971
     await user.save();
 
     res.json({
@@ -255,11 +242,6 @@
       message: '프로필 이미지가 업데이트되었습니다.',
       imageUrl: user.profileImage
     });
-<<<<<<< HEAD
-=======
-    console.log("이미지 s3 저장 성공");
-
->>>>>>> 7526b971
   } catch (error) {
     console.error('Profile image upload error:', error);
     res.status(500).json({
