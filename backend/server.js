require('dotenv').config();
const cluster = require('cluster');
const os = require('os');
const express = require('express');
const cors = require('cors');
const mongoose = require('mongoose');
const http = require('http');
const socketIO = require('socket.io');
const { createAdapter } = require('@socket.io/redis-adapter');
const path = require('path');
const { router: roomsRouter, initializeSocket } = require('./routes/api/rooms');
const routes = require('./routes');
const redisManager = require('./config/redis');
const RateLimit = require('express-rate-limit');

<<<<<<< HEAD
const app = express();
const server = http.createServer(app);
const PORT = process.env.PORT || 5000;

// trust proxy 설정 추가
app.set('trust proxy', 1);

// CORS 설정
const corsOptions = {
  origin: [
    'https://bootcampchat-fe.run.goorm.site',
    'http://localhost:3000',
    'https://localhost:3000',
    'http://0.0.0.0:3000',
    'https://0.0.0.0:3000',
    'https://goorm-ktb-018.goorm.team',
    'http://goorm-ktb-018.goorm.team',
    'http://10.0.5.112',
    'https://api.goorm-ktb-018.goorm.team'
  ],
  credentials: true,
  methods: ['GET', 'POST', 'PUT', 'DELETE', 'OPTIONS'],
  allowedHeaders: [
    'Content-Type', 
    'Authorization', 
    'x-auth-token', 
    'x-session-id',
    'Cache-Control',
    'Pragma'
  ],
  exposedHeaders: ['x-auth-token', 'x-session-id']
};

// 기본 미들웨어
app.use(cors(corsOptions));
app.use(express.json());
app.use(express.urlencoded({ extended: true }));

// OPTIONS 요청에 대한 처리
app.options('*', cors(corsOptions));

// 정적 파일 제공
app.use('/uploads', express.static(path.join(__dirname, 'uploads')));

// 요청 로깅
if (process.env.NODE_ENV === 'development') {
  app.use((req, res, next) => {
    console.log(`[${new Date().toISOString()}] ${req.method} ${req.originalUrl}`);
    next();
=======
if (cluster.isPrimary) {
  const numCPUs = os.cpus().length;

  for (let i = 0; i < numCPUs; i++) {
    cluster.fork();
  }

  cluster.on('exit', (worker, code, signal) => {
    console.log(`Worker ${worker.process.pid} died. Restarting...`);
    cluster.fork();
>>>>>>> 1e36bb7a
  });
} else {
  const app = express();
  const server = http.createServer(app);
  const PORT = process.env.PORT || 5000;

  // trust proxy 설정 추가
  app.set('trust proxy', 1);

  // CORS 설정
  const corsOptions = {
    origin: [
      'https://bootcampchat-fe.run.goorm.site',
      'http://localhost:3000',
      'https://localhost:3000',
      'http://0.0.0.0:3000',
      'https://0.0.0.0:3000',
      'https://goorm-ktb-018.goorm.team',
      'http://goorm-ktb-018.goorm.team',
      'http://10.0.5.112' 
    ],
    credentials: true,
    methods: ['GET', 'POST', 'PUT', 'DELETE', 'OPTIONS'],
    allowedHeaders: [
      'Content-Type', 
      'Authorization', 
      'x-auth-token', 
      'x-session-id',
      'Cache-Control',
      'Pragma'
    ],
    exposedHeaders: ['x-auth-token', 'x-session-id']
  };

  // 기본 미들웨어
  app.use(cors(corsOptions));
  app.use(express.json());
  app.use(express.urlencoded({ extended: true }));

  // OPTIONS 요청에 대한 처리
  app.options('*', cors(corsOptions));

  // 정적 파일 제공
  app.use('/uploads', express.static(path.join(__dirname, 'uploads')));

  // 요청 로깅
  if (process.env.NODE_ENV === 'development') {
    app.use((req, res, next) => {
      console.log(`[${new Date().toISOString()}] ${req.method} ${req.originalUrl}`);
      next();
    });
  }

  // 기본 상태 체크
  app.get('/health', (req, res) => {
    res.json({ 
      status: 'ok', 
      timestamp: new Date().toISOString(),
      env: process.env.NODE_ENV
    });
  });

  // API 라우트 마운트
  app.use('/api', routes);

  // Socket.IO 설정 최적화
  const io = socketIO(server, {
    cors: corsOptions,
    pingTimeout: 300000,        
    pingInterval: 15000,        
    transports: ['websocket', 'polling'],  
    allowUpgrades: true,

    // 재연결 설정
    reconnection: true,
    reconnectionAttempts: 10,
    reconnectionDelay: 1000,    
    reconnectionDelayMax: 5000, 
    
    perMessageDeflate: {
      threshold: 1024,          // 1KB로 설정하여 작은 메시지 압축
      zlibInflateFilter: () => true,
      memLevel: 3,              // 메모리 사용량 최적화
      level: 2,                  // 압축 레벨 조정
      chunkSize: 8 * 1024,    
      windowBits: 14  
    },
    
    maxHttpBufferSize: 3e6,     
    connectTimeout: 45000,      
    
    adapter: createAdapter(
      redisManager.pubClient,
      redisManager.subClient,
      {
        publishOnSpecificResponseOnly: true,
        requestsTimeout: 60000,   
        publishRetries: 10,       
        key: `socket.io:worker:${cluster.worker.id}`,
        publishTimeout: 10000,     
        heartbeatInterval: 15000,
      heartbeatTimeout: 60000
      }
    ),

    upgradeTimeout: 10000,      
    serveClient: false,
    allowEIO3: true,
    rememberUpgrade: true,
    destroyUpgrade: true,
    destroyUpgradeTimeout: 5000,
    cors: {
      ...corsOptions,
      preflightContinue: false,
      optionsSuccessStatus: 204
    }
  });

  // // 연결 제한 설정
  // const connectionLimiter = new RateLimit({
  //   windowMs: 60 * 1000,     
  //   max: 3000,               // 3000명으로 증가
  //   message: 'Too many connections',
  //   skipFailedRequests: true
  // });

  // // Socket.IO 미들웨어 최적화
  // io.use(async (socket, next) => {
  //   try {
  //     const limited = await connectionLimiter.check(socket.handshake.address);
  //     if (limited) {
  //       return next(new Error('Too many connections'));
  //     }

  //     const memoryUsage = process.memoryUsage();
  //     if (memoryUsage.heapUsed > 0.8 * memoryUsage.heapTotal) {
  //       return next(new Error('Server is busy'));
  //     }

  //     const token = socket.handshake.auth.token;
  //     if (!token) {
  //       return next(new Error('Authentication required'));
  //     }

  //     const session = await redisManager.getSession(token);
  //     if (!session) {
  //       return next(new Error('Invalid session'));
  //     }

  //     socket.user = session.user;
  //     next();
  //   } catch (error) {
  //     next(new Error('Socket authentication failed'));
  //   }
  // });

  // 소켓 이벤트 핸들러 연결
  require('./sockets/chat')(io);

  // Socket.IO 객체 전달
  initializeSocket(io);

  // Express 앱에서 Socket.IO 접근 가능하도록 설정
  app.set('io', io);

  // 404 에러 핸들러
  app.use((req, res) => {
    console.log('404 Error:', req.originalUrl);
    res.status(404).json({
      success: false,
      message: '요청하신 리소스를 찾을 수 없습니다.',
      path: req.originalUrl
    });
  });

  // 글로벌 에러 핸들러
  app.use((err, req, res, next) => {
    console.error('Server error:', err);
    res.status(err.status || 500).json({
      success: false,
      message: err.message || '서버 에러가 발생했습니다.',
      ...(process.env.NODE_ENV === 'development' && { stack: err.stack })
    });
  });

  // 서버 시작
  mongoose.connect(process.env.MONGO_URI)
    .then(() => {
      console.log('MongoDB Connected');
      server.listen(PORT, '0.0.0.0', () => {
        console.log(`Server running on port ${PORT}`);
        console.log('Environment:', process.env.NODE_ENV);
        console.log('API Base URL:', `http://0.0.0.0:${PORT}/api`);
      });
    })
    .catch(err => {
      console.error('Server startup error:', err);
      process.exit(1);
    });
}

module.exports = { app, server };<|MERGE_RESOLUTION|>--- conflicted
+++ resolved
@@ -13,57 +13,6 @@
 const redisManager = require('./config/redis');
 const RateLimit = require('express-rate-limit');
 
-<<<<<<< HEAD
-const app = express();
-const server = http.createServer(app);
-const PORT = process.env.PORT || 5000;
-
-// trust proxy 설정 추가
-app.set('trust proxy', 1);
-
-// CORS 설정
-const corsOptions = {
-  origin: [
-    'https://bootcampchat-fe.run.goorm.site',
-    'http://localhost:3000',
-    'https://localhost:3000',
-    'http://0.0.0.0:3000',
-    'https://0.0.0.0:3000',
-    'https://goorm-ktb-018.goorm.team',
-    'http://goorm-ktb-018.goorm.team',
-    'http://10.0.5.112',
-    'https://api.goorm-ktb-018.goorm.team'
-  ],
-  credentials: true,
-  methods: ['GET', 'POST', 'PUT', 'DELETE', 'OPTIONS'],
-  allowedHeaders: [
-    'Content-Type', 
-    'Authorization', 
-    'x-auth-token', 
-    'x-session-id',
-    'Cache-Control',
-    'Pragma'
-  ],
-  exposedHeaders: ['x-auth-token', 'x-session-id']
-};
-
-// 기본 미들웨어
-app.use(cors(corsOptions));
-app.use(express.json());
-app.use(express.urlencoded({ extended: true }));
-
-// OPTIONS 요청에 대한 처리
-app.options('*', cors(corsOptions));
-
-// 정적 파일 제공
-app.use('/uploads', express.static(path.join(__dirname, 'uploads')));
-
-// 요청 로깅
-if (process.env.NODE_ENV === 'development') {
-  app.use((req, res, next) => {
-    console.log(`[${new Date().toISOString()}] ${req.method} ${req.originalUrl}`);
-    next();
-=======
 if (cluster.isPrimary) {
   const numCPUs = os.cpus().length;
 
@@ -74,7 +23,6 @@
   cluster.on('exit', (worker, code, signal) => {
     console.log(`Worker ${worker.process.pid} died. Restarting...`);
     cluster.fork();
->>>>>>> 1e36bb7a
   });
 } else {
   const app = express();
@@ -94,7 +42,8 @@
       'https://0.0.0.0:3000',
       'https://goorm-ktb-018.goorm.team',
       'http://goorm-ktb-018.goorm.team',
-      'http://10.0.5.112' 
+      'http://10.0.5.112',
+      'https://api.goorm-ktb-018.goorm.team'
     ],
     credentials: true,
     methods: ['GET', 'POST', 'PUT', 'DELETE', 'OPTIONS'],
